--- conflicted
+++ resolved
@@ -33,10 +33,10 @@
 	mutating func random32() -> UInt32
 
 	// Generates a uniform distribution with a maximum value no more than `max`
-	mutating func random64(max max: UInt64) -> UInt64
+	mutating func random64(max: UInt64) -> UInt64
 
 	// Generates a uniform distribution with a maximum value no more than `max`
-	mutating func random32(max max: UInt32) -> UInt32
+	mutating func random32(max: UInt32) -> UInt32
 
 	/// Generates a double with a random 52 bit significand on the half open range [0, 1)
 	mutating func randomHalfOpen() -> Double
@@ -60,12 +60,8 @@
 		randomize(buffer: &bits, size: MemoryLayout<UInt32>.size)
 		return bits
 	}
-<<<<<<< HEAD
-	public mutating func random64(max max: UInt64) -> UInt64 {
-=======
 	
 	mutating func random64(max: UInt64) -> UInt64 {
->>>>>>> 02ea4168
 		switch max {
 		case UInt64.max: return random64()
 		case 0: return 0
@@ -77,12 +73,8 @@
 			return result % (max + 1)
 		}
 	}
-<<<<<<< HEAD
-	public mutating func random32(max max: UInt32) -> UInt32 {
-=======
 	
 	mutating func random32(max: UInt32) -> UInt32 {
->>>>>>> 02ea4168
 		switch max {
 		case UInt32.max: return random32()
 		case 0: return 0
